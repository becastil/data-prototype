<<<<<<< HEAD
@import "tailwindcss";

/* Self-hosted Galaxie Polaris font faces (retained for legacy components) */
@font-face {
  font-family: "Galaxie Polaris";
  src:
    local("Galaxie Polaris Regular"),
    local("GalaxiePolaris-Regular"),
    url("/fonts/galaxie-polaris/GalaxiePolaris-Regular.woff2") format("woff2"),
    url("/fonts/galaxie-polaris/GalaxiePolaris-Regular.woff") format("woff"),
    url("/fonts/galaxie-polaris/GalaxiePolaris-Regular.ttf") format("truetype"),
    url("/fonts/galaxie-polaris/GalaxiePolaris-Regular.otf") format("opentype");
  font-weight: 400;
  font-style: normal;
  font-display: swap;
}

@font-face {
  font-family: "Galaxie Polaris";
  src:
    local("Galaxie Polaris Italic"),
    local("GalaxiePolaris-Italic"),
    url("/fonts/galaxie-polaris/GalaxiePolaris-Italic.woff2") format("woff2"),
    url("/fonts/galaxie-polaris/GalaxiePolaris-Italic.woff") format("woff"),
    url("/fonts/galaxie-polaris/GalaxiePolaris-Italic.ttf") format("truetype"),
    url("/fonts/galaxie-polaris/GalaxiePolaris-Italic.otf") format("opentype");
  font-weight: 400;
  font-style: italic;
  font-display: swap;
}

@font-face {
  font-family: "Galaxie Polaris";
  src:
    local("Galaxie Polaris Bold"),
    local("GalaxiePolaris-Bold"),
    url("/fonts/galaxie-polaris/GalaxiePolaris-Bold.woff2") format("woff2"),
    url("/fonts/galaxie-polaris/GalaxiePolaris-Bold.woff") format("woff"),
    url("/fonts/galaxie-polaris/GalaxiePolaris-Bold.ttf") format("truetype"),
    url("/fonts/galaxie-polaris/GalaxiePolaris-Bold.otf") format("opentype");
  font-weight: 700;
  font-style: normal;
  font-display: swap;
}

:root {
  color-scheme: light;

  /* Neutrals */
  --background: #f8fafc;
  --surface: #ffffff;
  --surface-muted: #f1f5f9;
  --surface-elevated: #ffffff;
  --surface-nav: rgba(255, 255, 255, 0.9);
  --surface-border: rgba(15, 23, 42, 0.08);

  /* Typography */
  --foreground: #0f172a;
  --foreground-muted: #475569;
  --foreground-subtle: rgba(71, 85, 105, 0.6);

  --font-heading: "Inter", "SF Pro Display", "Segoe UI", system-ui, sans-serif;
  --font-body: "Inter", "SF Pro Text", "Segoe UI", system-ui, sans-serif;
  --font-data: "Roboto Mono", "Fira Code", monospace;
  --weight-light: 300;
  --weight-regular: 400;
  --weight-medium: 500;
  --weight-semibold: 600;
  --weight-bold: 700;

  /* Accent palette (limit to subtle blues) */
  --accent: #0ea5e9;
  --accent-hover: #0284c7;
  --accent-secondary: #1e293b;
  --accent-soft: rgba(14, 165, 233, 0.14);
  --accent-glow: rgba(14, 165, 233, 0.24);

  --info: #0ea5e9;
  --warning: #f59e0b;
  --danger: #ef4444;
  --neutral-soft: rgba(15, 23, 42, 0.04);

  /* Shadows & radii */
  --shadow-xs: 0 1px 2px rgba(15, 23, 42, 0.08);
  --shadow-sm: 0 4px 6px rgba(15, 23, 42, 0.08);
  --shadow-md: 0 8px 20px rgba(15, 23, 42, 0.1);
  --card-base-shadow: var(--shadow-sm);
  --card-elevated-shadow: var(--shadow-md);
  --card-hover-shadow: 0 12px 32px rgba(15, 23, 42, 0.12);
  --card-hover-border: rgba(14, 165, 233, 0.3);

  --radius-sm: 0.5rem;
  --radius-md: 0.75rem;
  --radius-lg: 1rem;

  /* Helpers */
  --focus-ring: rgba(14, 165, 233, 0.35);
  --button-primary-text: #ffffff;
  --info-soft: rgba(14, 165, 233, 0.12);
  --warning-soft: rgba(245, 158, 11, 0.14);
  --danger-soft: rgba(239, 68, 68, 0.14);

  /* Charts */
  --chart-primary: #0ea5e9;
  --chart-secondary: #2563eb;
  --chart-tertiary: #38bdf8;
  --chart-quaternary: #94a3b8;
  --chart-muted: rgba(148, 163, 184, 0.3);
}

[data-theme="dark"] {
  color-scheme: dark;
  --background: #0b1120;
  --surface: #111827;
  --surface-muted: #1f2937;
  --surface-elevated: #16213c;
  --surface-nav: rgba(11, 17, 32, 0.85);
  --surface-border: rgba(148, 163, 184, 0.18);

  --foreground: #e2e8f0;
  --foreground-muted: #94a3b8;
  --foreground-subtle: rgba(148, 163, 184, 0.6);

  --accent: #38bdf8;
  --accent-hover: #0ea5e9;
  --accent-secondary: #e2e8f0;
  --accent-soft: rgba(56, 189, 248, 0.18);
  --accent-glow: rgba(14, 165, 233, 0.32);

  --info: #38bdf8;
  --warning: #fbbf24;
  --danger: #f87171;
  --neutral-soft: rgba(148, 163, 184, 0.1);

  --shadow-xs: 0 1px 2px rgba(2, 6, 14, 0.35);
  --shadow-sm: 0 6px 16px rgba(2, 6, 14, 0.45);
  --shadow-md: 0 14px 40px rgba(2, 6, 14, 0.5);
  --card-hover-border: rgba(56, 189, 248, 0.4);
  --button-primary-text: #0b1120;
  --focus-ring: rgba(56, 189, 248, 0.45);
}

* {
  border-color: var(--surface-border);
}

::selection {
  background: var(--accent);
  color: var(--button-primary-text);
}

html {
  scroll-behavior: smooth;
}

html,
body {
  background-color: var(--background);
  color: var(--foreground);
  font-family: var(--font-body);
  font-weight: var(--weight-regular);
  line-height: 1.65;
  letter-spacing: -0.01em;
  -webkit-font-smoothing: antialiased;
  text-rendering: optimizeLegibility;
  margin: 0;
  min-height: 100%;
}

h1,
h2,
h3,
h4,
h5,
h6 {
  font-family: var(--font-heading);
  font-weight: var(--weight-semibold);
  letter-spacing: -0.015em;
  color: var(--foreground);
}

a,
button,
input,
select,
textarea {
  font-family: inherit;
  transition: color 0.2s ease, background-color 0.2s ease, border-color 0.2s ease, box-shadow 0.2s ease, transform 0.2s ease;
}

a {
  color: var(--accent);
  text-decoration: none;
}

a:hover,
a:focus-visible {
  color: var(--accent-hover);
}

a:focus-visible {
  outline: none;
  box-shadow: 0 0 0 3px var(--focus-ring);
  border-radius: var(--radius-sm);
}

button,
input,
select,
textarea {
  background-color: var(--surface);
  border: 1px solid var(--surface-border);
  border-radius: var(--radius-sm);
  color: var(--foreground);
  padding: 0.625rem 0.75rem;
}

button:hover,
input:hover,
select:hover,
textarea:hover {
  border-color: var(--accent-soft);
}

button:focus-visible,
input:focus-visible,
select:focus-visible,
textarea:focus-visible {
  outline: none;
  border-color: var(--accent);
  box-shadow: 0 0 0 3px var(--focus-ring);
}

header,
nav,
footer {
  background-color: var(--surface-nav);
  backdrop-filter: blur(18px);
  border-bottom: 1px solid var(--surface-border);
}

.btn-primary {
  display: inline-flex;
  align-items: center;
  justify-content: center;
  gap: 0.5rem;
  padding: 0.65rem 1.25rem;
  border-radius: var(--radius-sm);
  font-weight: var(--weight-medium);
  background-color: var(--accent);
  color: var(--button-primary-text);
  box-shadow: var(--shadow-sm);
  border: none;
}

.btn-primary:hover {
  background-color: var(--accent-hover);
  transform: translateY(-1px);
  box-shadow: var(--card-hover-shadow);
}

.btn-primary:focus-visible {
  outline: none;
  box-shadow: 0 0 0 3px var(--focus-ring);
}

.tabs-list {
  background: var(--surface-muted) !important;
  border: 1px solid var(--surface-border) !important;
  border-radius: 9999px !important;
  padding: 0.25rem !important;
}

.tabs-trigger {
  color: var(--foreground-muted) !important;
  border-radius: 9999px !important;
  transition: background-color 0.25s ease, color 0.25s ease;
}

.tabs-trigger[data-state="active"] {
  background: var(--accent-soft) !important;
  color: var(--accent) !important;
  box-shadow: inset 0 0 0 1px var(--accent-glow);
}

.tabs-trigger:focus-visible {
  outline: none;
  box-shadow: 0 0 0 3px var(--focus-ring);
}

table {
  border-collapse: separate;
  border-spacing: 0;
  width: 100%;
  background: var(--surface);
  border-radius: var(--radius-md);
  box-shadow: var(--shadow-sm);
  overflow: hidden;
}

table thead {
  background: var(--surface-muted);
  color: var(--foreground-muted);
  text-transform: uppercase;
  letter-spacing: 0.08em;
  font-size: 0.75rem;
}

table th,
table td {
  border-bottom: 1px solid var(--surface-border);
  padding: 0.75rem 1rem;
}

table tr:last-of-type td {
  border-bottom: none;
}

table tbody tr:hover {
  background: var(--accent-soft);
}

.alert {
  border-left-width: 3px;
  border-radius: var(--radius-md);
  padding: 0.75rem 1rem;
  background: var(--surface-muted);
=======
/* Modern Healthcare Analytics Dashboard - Minimalist Theme */
@tailwind base;
@tailwind components;
@tailwind utilities;

/* Custom properties for consistent theming */
:root {
  /* Modern color palette - softer, cleaner tones */
  --background: #fafbfc;
  --surface: #ffffff;
  --surface-elevated: #ffffff;
  --surface-muted: #f8fafc;
  --surface-border: #e2e8f0;
  --surface-hover: #f1f5f9;
  
  --foreground: #1e293b;
  --foreground-muted: #64748b;
  --foreground-subtle: #94a3b8;
  
  --accent: #0ea5e9;
  --accent-soft: #e0f2fe;
  --accent-hover: #0284c7;
  
  --success: #10b981;
  --success-soft: #d1fae5;
  
  --warning: #f59e0b;
  --warning-soft: #fef3c7;
  
  --error: #ef4444;
  --error-soft: #fee2e2;
  
  /* Modern spacing and sizing */
  --radius-sm: 6px;
  --radius-md: 10px;
  --radius-lg: 16px;
  --radius-xl: 20px;
  --radius-full: 9999px;
  
  /* Modern shadows - subtle and layered */
  --shadow-sm: 0 1px 2px 0 rgba(0, 0, 0, 0.05);
  --shadow-md: 0 4px 6px -1px rgba(0, 0, 0, 0.1), 0 2px 4px -1px rgba(0, 0, 0, 0.06);
  --shadow-lg: 0 10px 15px -3px rgba(0, 0, 0, 0.1), 0 4px 6px -2px rgba(0, 0, 0, 0.05);
  --shadow-xl: 0 20px 25px -5px rgba(0, 0, 0, 0.1), 0 10px 10px -5px rgba(0, 0, 0, 0.04);
  
  /* Typography - modern font stack */
  --font-sans: ui-sans-serif, system-ui, -apple-system, BlinkMacSystemFont, "Segoe UI", Roboto, "Helvetica Neue", Arial, sans-serif;
  --font-mono: ui-monospace, SFMono-Regular, "SF Mono", Menlo, Monaco, Consolas, monospace;
  
  /* Transitions */
  --transition-fast: 150ms cubic-bezier(0.4, 0, 0.2, 1);
  --transition-normal: 250ms cubic-bezier(0.4, 0, 0.2, 1);
  --transition-slow: 350ms cubic-bezier(0.4, 0, 0.2, 1);
}

/* Dark mode support */
[data-theme="dark"] {
  --background: #0f172a;
  --surface: #1e293b;
  --surface-elevated: #334155;
  --surface-muted: #1e293b;
  --surface-border: #475569;
  --surface-hover: #334155;
  
  --foreground: #f8fafc;
  --foreground-muted: #cbd5e1;
  --foreground-subtle: #94a3b8;
  
  --accent: #38bdf8;
  --accent-soft: #1e293b;
  --accent-hover: #0ea5e9;
}

/* Base styles */
html {
  font-family: var(--font-sans);
  -webkit-font-smoothing: antialiased;
  -moz-osx-font-smoothing: grayscale;
}

body {
  background-color: var(--background);
  color: var(--foreground);
  line-height: 1.6;
  transition: background-color var(--transition-normal), color var(--transition-normal);
}

/* Modern scrollbars */
::-webkit-scrollbar {
  width: 6px;
  height: 6px;
}

::-webkit-scrollbar-track {
  background: var(--surface-muted);
  border-radius: var(--radius-full);
}

::-webkit-scrollbar-thumb {
  background: var(--foreground-subtle);
  border-radius: var(--radius-full);
  transition: background-color var(--transition-fast);
}

::-webkit-scrollbar-thumb:hover {
  background: var(--foreground-muted);
}

/* Focus styles - modern and accessible */
*:focus-visible {
  outline: 2px solid var(--accent);
  outline-offset: 2px;
  border-radius: var(--radius-sm);
}

/* Modern card components */
.modern-card {
  background-color: var(--surface);
  border: 1px solid var(--surface-border);
  border-radius: var(--radius-lg);
  box-shadow: var(--shadow-sm);
  transition: all var(--transition-normal);
}

.modern-card:hover {
  box-shadow: var(--shadow-md);
  border-color: var(--surface-hover);
}

/* Modern buttons */
.btn-primary {
  background-color: var(--accent);
  color: white;
  border: none;
  border-radius: var(--radius-md);
  padding: 12px 24px;
  font-weight: 500;
  font-size: 14px;
  transition: all var(--transition-fast);
  box-shadow: var(--shadow-sm);
}

.btn-primary:hover {
  background-color: var(--accent-hover);
  box-shadow: var(--shadow-md);
  transform: translateY(-1px);
}

.btn-secondary {
  background-color: var(--surface);
  color: var(--foreground);
  border: 1px solid var(--surface-border);
  border-radius: var(--radius-md);
  padding: 12px 24px;
  font-weight: 500;
  font-size: 14px;
  transition: all var(--transition-fast);
  box-shadow: var(--shadow-sm);
}

.btn-secondary:hover {
  background-color: var(--surface-hover);
  border-color: var(--accent);
  box-shadow: var(--shadow-md);
}

/* Modern form elements */
.form-input {
  background-color: var(--surface);
  border: 1px solid var(--surface-border);
  border-radius: var(--radius-md);
  padding: 12px 16px;
  font-size: 14px;
  color: var(--foreground);
  transition: all var(--transition-fast);
  width: 100%;
}

.form-input:focus {
  outline: none;
  border-color: var(--accent);
  box-shadow: 0 0 0 3px var(--accent-soft);
}

.form-input::placeholder {
  color: var(--foreground-subtle);
}

/* Modern table styles */
.modern-table {
  width: 100%;
  border-collapse: separate;
  border-spacing: 0;
  background-color: var(--surface);
  border-radius: var(--radius-lg);
  overflow: hidden;
  box-shadow: var(--shadow-sm);
}

.modern-table thead {
  background-color: var(--surface-muted);
}

.modern-table th {
  padding: 16px;
  text-align: left;
  font-weight: 600;
  font-size: 12px;
  text-transform: uppercase;
  letter-spacing: 0.05em;
  color: var(--foreground-muted);
  border-bottom: 1px solid var(--surface-border);
}

.modern-table td {
  padding: 16px;
  border-bottom: 1px solid var(--surface-border);
  font-size: 14px;
  color: var(--foreground);
  transition: background-color var(--transition-fast);
}

.modern-table tbody tr:hover {
  background-color: var(--surface-hover);
}

.modern-table tbody tr:last-child td {
  border-bottom: none;
}

/* Modern status indicators */
.status-success {
  color: var(--success);
  background-color: var(--success-soft);
  padding: 4px 8px;
  border-radius: var(--radius-full);
  font-size: 12px;
  font-weight: 500;
}

.status-warning {
  color: var(--warning);
  background-color: var(--warning-soft);
  padding: 4px 8px;
  border-radius: var(--radius-full);
  font-size: 12px;
  font-weight: 500;
}

.status-error {
  color: var(--error);
  background-color: var(--error-soft);
  padding: 4px 8px;
  border-radius: var(--radius-full);
  font-size: 12px;
  font-weight: 500;
}

/* Modern navigation */
.nav-item {
  display: flex;
  align-items: center;
  gap: 8px;
  padding: 12px 16px;
  border-radius: var(--radius-md);
  color: var(--foreground-muted);
  font-weight: 500;
  font-size: 14px;
  transition: all var(--transition-fast);
  text-decoration: none;
}

.nav-item:hover {
  background-color: var(--surface-hover);
>>>>>>> 1768fc34
  color: var(--foreground);
  box-shadow: var(--shadow-xs);
}

.nav-item.active {
  background-color: var(--accent-soft);
  color: var(--accent);
}

<<<<<<< HEAD
.alert-success {
  border-left-color: #22c55e;
=======
/* Modern metrics/KPI cards */
.metric-card {
  background: linear-gradient(135deg, var(--surface) 0%, var(--surface-elevated) 100%);
  border: 1px solid var(--surface-border);
  border-radius: var(--radius-xl);
  padding: 24px;
  box-shadow: var(--shadow-sm);
  transition: all var(--transition-normal);
  position: relative;
  overflow: hidden;
>>>>>>> 1768fc34
}

.metric-card:hover {
  box-shadow: var(--shadow-lg);
  transform: translateY(-2px);
}

.metric-card::before {
  content: '';
  position: absolute;
  top: 0;
  left: 0;
  width: 100%;
  height: 2px;
  background: linear-gradient(90deg, var(--accent) 0%, var(--success) 100%);
}

<<<<<<< HEAD
.focus-ring {
  outline: none !important;
  box-shadow: 0 0 0 3px var(--focus-ring) !important;
}

.shadow-subtle {
  box-shadow: var(--shadow-sm);
}

.glass-panel {
  background: rgba(255, 255, 255, 0.7);
  border: 1px solid rgba(148, 163, 184, 0.18);
  backdrop-filter: blur(16px);
  border-radius: var(--radius-lg);
=======
.metric-value {
  font-size: 28px;
  font-weight: 700;
  color: var(--foreground);
  line-height: 1.2;
  margin-bottom: 4px;
}

.metric-label {
  font-size: 12px;
  font-weight: 600;
  text-transform: uppercase;
  letter-spacing: 0.05em;
  color: var(--foreground-muted);
  margin-bottom: 8px;
}

.metric-change {
  font-size: 13px;
  font-weight: 500;
  display: flex;
  align-items: center;
  gap: 4px;
}

.metric-change.positive {
  color: var(--success);
}

.metric-change.negative {
  color: var(--error);
}

/* Modern animations */
@keyframes fadeInUp {
  from {
    opacity: 0;
    transform: translateY(20px);
  }
  to {
    opacity: 1;
    transform: translateY(0);
  }
}

@keyframes slideInRight {
  from {
    opacity: 0;
    transform: translateX(30px);
  }
  to {
    opacity: 1;
    transform: translateX(0);
  }
}

@keyframes pulse {
  0%, 100% {
    opacity: 1;
  }
  50% {
    opacity: 0.5;
  }
}

.animate-fade-in-up {
  animation: fadeInUp 0.5s ease-out;
}

.animate-slide-in-right {
  animation: slideInRight 0.4s ease-out;
}

.animate-pulse {
  animation: pulse 2s cubic-bezier(0.4, 0, 0.6, 1) infinite;
}

/* Modern loading states */
.loading-skeleton {
  background: linear-gradient(90deg, var(--surface-muted) 25%, var(--surface-hover) 50%, var(--surface-muted) 75%);
  background-size: 200% 100%;
  animation: loading 1.5s infinite;
  border-radius: var(--radius-md);
}

@keyframes loading {
  0% {
    background-position: 200% 0;
  }
  100% {
    background-position: -200% 0;
  }
}

/* Modern responsive utilities */
.container {
  max-width: 1200px;
  margin: 0 auto;
  padding: 0 24px;
}

@media (max-width: 768px) {
  .container {
    padding: 0 16px;
  }
  
  .metric-card {
    padding: 16px;
  }
  
  .metric-value {
    font-size: 24px;
  }
  
  .modern-table th,
  .modern-table td {
    padding: 12px 8px;
    font-size: 12px;
  }
}

/* Print styles */
@media print {
  .no-print {
    display: none !important;
  }
  
  .modern-card {
    box-shadow: none;
    border: 1px solid #ccc;
  }
>>>>>>> 1768fc34
}<|MERGE_RESOLUTION|>--- conflicted
+++ resolved
@@ -1,332 +1,3 @@
-<<<<<<< HEAD
-@import "tailwindcss";
-
-/* Self-hosted Galaxie Polaris font faces (retained for legacy components) */
-@font-face {
-  font-family: "Galaxie Polaris";
-  src:
-    local("Galaxie Polaris Regular"),
-    local("GalaxiePolaris-Regular"),
-    url("/fonts/galaxie-polaris/GalaxiePolaris-Regular.woff2") format("woff2"),
-    url("/fonts/galaxie-polaris/GalaxiePolaris-Regular.woff") format("woff"),
-    url("/fonts/galaxie-polaris/GalaxiePolaris-Regular.ttf") format("truetype"),
-    url("/fonts/galaxie-polaris/GalaxiePolaris-Regular.otf") format("opentype");
-  font-weight: 400;
-  font-style: normal;
-  font-display: swap;
-}
-
-@font-face {
-  font-family: "Galaxie Polaris";
-  src:
-    local("Galaxie Polaris Italic"),
-    local("GalaxiePolaris-Italic"),
-    url("/fonts/galaxie-polaris/GalaxiePolaris-Italic.woff2") format("woff2"),
-    url("/fonts/galaxie-polaris/GalaxiePolaris-Italic.woff") format("woff"),
-    url("/fonts/galaxie-polaris/GalaxiePolaris-Italic.ttf") format("truetype"),
-    url("/fonts/galaxie-polaris/GalaxiePolaris-Italic.otf") format("opentype");
-  font-weight: 400;
-  font-style: italic;
-  font-display: swap;
-}
-
-@font-face {
-  font-family: "Galaxie Polaris";
-  src:
-    local("Galaxie Polaris Bold"),
-    local("GalaxiePolaris-Bold"),
-    url("/fonts/galaxie-polaris/GalaxiePolaris-Bold.woff2") format("woff2"),
-    url("/fonts/galaxie-polaris/GalaxiePolaris-Bold.woff") format("woff"),
-    url("/fonts/galaxie-polaris/GalaxiePolaris-Bold.ttf") format("truetype"),
-    url("/fonts/galaxie-polaris/GalaxiePolaris-Bold.otf") format("opentype");
-  font-weight: 700;
-  font-style: normal;
-  font-display: swap;
-}
-
-:root {
-  color-scheme: light;
-
-  /* Neutrals */
-  --background: #f8fafc;
-  --surface: #ffffff;
-  --surface-muted: #f1f5f9;
-  --surface-elevated: #ffffff;
-  --surface-nav: rgba(255, 255, 255, 0.9);
-  --surface-border: rgba(15, 23, 42, 0.08);
-
-  /* Typography */
-  --foreground: #0f172a;
-  --foreground-muted: #475569;
-  --foreground-subtle: rgba(71, 85, 105, 0.6);
-
-  --font-heading: "Inter", "SF Pro Display", "Segoe UI", system-ui, sans-serif;
-  --font-body: "Inter", "SF Pro Text", "Segoe UI", system-ui, sans-serif;
-  --font-data: "Roboto Mono", "Fira Code", monospace;
-  --weight-light: 300;
-  --weight-regular: 400;
-  --weight-medium: 500;
-  --weight-semibold: 600;
-  --weight-bold: 700;
-
-  /* Accent palette (limit to subtle blues) */
-  --accent: #0ea5e9;
-  --accent-hover: #0284c7;
-  --accent-secondary: #1e293b;
-  --accent-soft: rgba(14, 165, 233, 0.14);
-  --accent-glow: rgba(14, 165, 233, 0.24);
-
-  --info: #0ea5e9;
-  --warning: #f59e0b;
-  --danger: #ef4444;
-  --neutral-soft: rgba(15, 23, 42, 0.04);
-
-  /* Shadows & radii */
-  --shadow-xs: 0 1px 2px rgba(15, 23, 42, 0.08);
-  --shadow-sm: 0 4px 6px rgba(15, 23, 42, 0.08);
-  --shadow-md: 0 8px 20px rgba(15, 23, 42, 0.1);
-  --card-base-shadow: var(--shadow-sm);
-  --card-elevated-shadow: var(--shadow-md);
-  --card-hover-shadow: 0 12px 32px rgba(15, 23, 42, 0.12);
-  --card-hover-border: rgba(14, 165, 233, 0.3);
-
-  --radius-sm: 0.5rem;
-  --radius-md: 0.75rem;
-  --radius-lg: 1rem;
-
-  /* Helpers */
-  --focus-ring: rgba(14, 165, 233, 0.35);
-  --button-primary-text: #ffffff;
-  --info-soft: rgba(14, 165, 233, 0.12);
-  --warning-soft: rgba(245, 158, 11, 0.14);
-  --danger-soft: rgba(239, 68, 68, 0.14);
-
-  /* Charts */
-  --chart-primary: #0ea5e9;
-  --chart-secondary: #2563eb;
-  --chart-tertiary: #38bdf8;
-  --chart-quaternary: #94a3b8;
-  --chart-muted: rgba(148, 163, 184, 0.3);
-}
-
-[data-theme="dark"] {
-  color-scheme: dark;
-  --background: #0b1120;
-  --surface: #111827;
-  --surface-muted: #1f2937;
-  --surface-elevated: #16213c;
-  --surface-nav: rgba(11, 17, 32, 0.85);
-  --surface-border: rgba(148, 163, 184, 0.18);
-
-  --foreground: #e2e8f0;
-  --foreground-muted: #94a3b8;
-  --foreground-subtle: rgba(148, 163, 184, 0.6);
-
-  --accent: #38bdf8;
-  --accent-hover: #0ea5e9;
-  --accent-secondary: #e2e8f0;
-  --accent-soft: rgba(56, 189, 248, 0.18);
-  --accent-glow: rgba(14, 165, 233, 0.32);
-
-  --info: #38bdf8;
-  --warning: #fbbf24;
-  --danger: #f87171;
-  --neutral-soft: rgba(148, 163, 184, 0.1);
-
-  --shadow-xs: 0 1px 2px rgba(2, 6, 14, 0.35);
-  --shadow-sm: 0 6px 16px rgba(2, 6, 14, 0.45);
-  --shadow-md: 0 14px 40px rgba(2, 6, 14, 0.5);
-  --card-hover-border: rgba(56, 189, 248, 0.4);
-  --button-primary-text: #0b1120;
-  --focus-ring: rgba(56, 189, 248, 0.45);
-}
-
-* {
-  border-color: var(--surface-border);
-}
-
-::selection {
-  background: var(--accent);
-  color: var(--button-primary-text);
-}
-
-html {
-  scroll-behavior: smooth;
-}
-
-html,
-body {
-  background-color: var(--background);
-  color: var(--foreground);
-  font-family: var(--font-body);
-  font-weight: var(--weight-regular);
-  line-height: 1.65;
-  letter-spacing: -0.01em;
-  -webkit-font-smoothing: antialiased;
-  text-rendering: optimizeLegibility;
-  margin: 0;
-  min-height: 100%;
-}
-
-h1,
-h2,
-h3,
-h4,
-h5,
-h6 {
-  font-family: var(--font-heading);
-  font-weight: var(--weight-semibold);
-  letter-spacing: -0.015em;
-  color: var(--foreground);
-}
-
-a,
-button,
-input,
-select,
-textarea {
-  font-family: inherit;
-  transition: color 0.2s ease, background-color 0.2s ease, border-color 0.2s ease, box-shadow 0.2s ease, transform 0.2s ease;
-}
-
-a {
-  color: var(--accent);
-  text-decoration: none;
-}
-
-a:hover,
-a:focus-visible {
-  color: var(--accent-hover);
-}
-
-a:focus-visible {
-  outline: none;
-  box-shadow: 0 0 0 3px var(--focus-ring);
-  border-radius: var(--radius-sm);
-}
-
-button,
-input,
-select,
-textarea {
-  background-color: var(--surface);
-  border: 1px solid var(--surface-border);
-  border-radius: var(--radius-sm);
-  color: var(--foreground);
-  padding: 0.625rem 0.75rem;
-}
-
-button:hover,
-input:hover,
-select:hover,
-textarea:hover {
-  border-color: var(--accent-soft);
-}
-
-button:focus-visible,
-input:focus-visible,
-select:focus-visible,
-textarea:focus-visible {
-  outline: none;
-  border-color: var(--accent);
-  box-shadow: 0 0 0 3px var(--focus-ring);
-}
-
-header,
-nav,
-footer {
-  background-color: var(--surface-nav);
-  backdrop-filter: blur(18px);
-  border-bottom: 1px solid var(--surface-border);
-}
-
-.btn-primary {
-  display: inline-flex;
-  align-items: center;
-  justify-content: center;
-  gap: 0.5rem;
-  padding: 0.65rem 1.25rem;
-  border-radius: var(--radius-sm);
-  font-weight: var(--weight-medium);
-  background-color: var(--accent);
-  color: var(--button-primary-text);
-  box-shadow: var(--shadow-sm);
-  border: none;
-}
-
-.btn-primary:hover {
-  background-color: var(--accent-hover);
-  transform: translateY(-1px);
-  box-shadow: var(--card-hover-shadow);
-}
-
-.btn-primary:focus-visible {
-  outline: none;
-  box-shadow: 0 0 0 3px var(--focus-ring);
-}
-
-.tabs-list {
-  background: var(--surface-muted) !important;
-  border: 1px solid var(--surface-border) !important;
-  border-radius: 9999px !important;
-  padding: 0.25rem !important;
-}
-
-.tabs-trigger {
-  color: var(--foreground-muted) !important;
-  border-radius: 9999px !important;
-  transition: background-color 0.25s ease, color 0.25s ease;
-}
-
-.tabs-trigger[data-state="active"] {
-  background: var(--accent-soft) !important;
-  color: var(--accent) !important;
-  box-shadow: inset 0 0 0 1px var(--accent-glow);
-}
-
-.tabs-trigger:focus-visible {
-  outline: none;
-  box-shadow: 0 0 0 3px var(--focus-ring);
-}
-
-table {
-  border-collapse: separate;
-  border-spacing: 0;
-  width: 100%;
-  background: var(--surface);
-  border-radius: var(--radius-md);
-  box-shadow: var(--shadow-sm);
-  overflow: hidden;
-}
-
-table thead {
-  background: var(--surface-muted);
-  color: var(--foreground-muted);
-  text-transform: uppercase;
-  letter-spacing: 0.08em;
-  font-size: 0.75rem;
-}
-
-table th,
-table td {
-  border-bottom: 1px solid var(--surface-border);
-  padding: 0.75rem 1rem;
-}
-
-table tr:last-of-type td {
-  border-bottom: none;
-}
-
-table tbody tr:hover {
-  background: var(--accent-soft);
-}
-
-.alert {
-  border-left-width: 3px;
-  border-radius: var(--radius-md);
-  padding: 0.75rem 1rem;
-  background: var(--surface-muted);
-=======
 /* Modern Healthcare Analytics Dashboard - Minimalist Theme */
 @tailwind base;
 @tailwind components;
@@ -601,9 +272,7 @@
 
 .nav-item:hover {
   background-color: var(--surface-hover);
->>>>>>> 1768fc34
-  color: var(--foreground);
-  box-shadow: var(--shadow-xs);
+  color: var(--foreground);
 }
 
 .nav-item.active {
@@ -611,10 +280,6 @@
   color: var(--accent);
 }
 
-<<<<<<< HEAD
-.alert-success {
-  border-left-color: #22c55e;
-=======
 /* Modern metrics/KPI cards */
 .metric-card {
   background: linear-gradient(135deg, var(--surface) 0%, var(--surface-elevated) 100%);
@@ -625,7 +290,6 @@
   transition: all var(--transition-normal);
   position: relative;
   overflow: hidden;
->>>>>>> 1768fc34
 }
 
 .metric-card:hover {
@@ -643,22 +307,6 @@
   background: linear-gradient(90deg, var(--accent) 0%, var(--success) 100%);
 }
 
-<<<<<<< HEAD
-.focus-ring {
-  outline: none !important;
-  box-shadow: 0 0 0 3px var(--focus-ring) !important;
-}
-
-.shadow-subtle {
-  box-shadow: var(--shadow-sm);
-}
-
-.glass-panel {
-  background: rgba(255, 255, 255, 0.7);
-  border: 1px solid rgba(148, 163, 184, 0.18);
-  backdrop-filter: blur(16px);
-  border-radius: var(--radius-lg);
-=======
 .metric-value {
   font-size: 28px;
   font-weight: 700;
@@ -790,5 +438,4 @@
     box-shadow: none;
     border: 1px solid #ccc;
   }
->>>>>>> 1768fc34
 }