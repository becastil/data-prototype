// touched by PR-008: factor shared CSV upload behavior
'use client';

import { useCallback, useEffect, useRef, useState } from 'react';
import Papa from 'papaparse';
import { sanitizeCSVData } from '@utils/phi';
import type { ParsedCSVData } from '@/app/components/loaders/CSVLoader';

const THOUSANDS_VALUE_PATTERN = /^-?\$?\d{1,3}(?:,\d{3})*(?:\.\d+)?$/;

const normalizeCellValue = (value: unknown): string => {
  if (value == null) return '';

  const stringValue = typeof value === 'string' ? value.trim() : String(value);
  if (stringValue === '') return '';

  if (stringValue.includes(',')) {
    const collapsed = stringValue.replace(/\s+/g, '');
    if (THOUSANDS_VALUE_PATTERN.test(collapsed)) {
      const hasNegative = collapsed.startsWith('-');
      let remainder = hasNegative ? collapsed.slice(1) : collapsed;
      const hasCurrency = remainder.startsWith('$');
      remainder = hasCurrency ? remainder.slice(1) : remainder;
      const sanitized = remainder.replace(/,/g, '');
      const sign = hasNegative ? '-' : '';
      const prefix = hasCurrency ? '$' : '';
      return `${sign}${prefix}${sanitized}`;
    }
  }

  return stringValue;
};

export type LoadingState = 'idle' | 'loading' | 'success' | 'error';

interface UseCsvUploadOptions {
  maxFileSize: number;
  onDataLoaded: (data: ParsedCSVData) => void;
  onError: (message: string) => void;
}

/**
 * Clean numeric values by removing commas and other formatting
 * Handles cases like "45,000" -> "45000" and "$1,234.56" -> "1234.56"
 */
function cleanNumericValue(value: string): string {
  if (!value || typeof value !== 'string') return value;
  
  // Remove currency symbols, commas, and extra spaces
  // Keep decimal points and negative signs
  const cleaned = value.replace(/[$,\s]/g, '').trim();
  
  // If it looks like a number (digits, decimal points, negative signs)
  if (/^-?\d*\.?\d+$/.test(cleaned)) {
    return cleaned;
  }
  
  // Return original if it doesn't look numeric
  return value;
}

/**
 * Clean row data by processing numeric-looking fields
 * This handles the common CSV issue of comma-separated thousands
 */
function cleanRowData(row: Record<string, string>): Record<string, string> {
  const cleaned: Record<string, string> = {};
  
  // Numeric field patterns (case-insensitive)
  const numericFields = [
    /count$/i, /claims$/i, /cost$/i, /amount$/i, /budget$/i, /premium$/i,
    /fee$/i, /rebate$/i, /reimbursement$/i, /medical/i, /pharmacy/i, /rx/i,
    /admin/i, /stop.?loss/i, /employee/i, /member/i, /enrollment/i
  ];
  
  for (const [key, value] of Object.entries(row)) {
    // Check if this field looks like it should contain numeric data
    const isNumericField = numericFields.some(pattern => pattern.test(key));
    
    if (isNumericField) {
      cleaned[key] = cleanNumericValue(value);
    } else {
      cleaned[key] = value;
    }
  }
  
  return cleaned;
}

export function useCsvUpload({ maxFileSize, onDataLoaded, onError }: UseCsvUploadOptions) {
  const [loadingState, setLoadingState] = useState<LoadingState>('idle');
  const [errorMessage, setErrorMessage] = useState('');
  const [successMessage, setSuccessMessage] = useState('');
  const [previewData, setPreviewData] = useState<ParsedCSVData | null>(null);
  const [uploadProgress, setUploadProgress] = useState(0);

  const progressIntervalRef = useRef<ReturnType<typeof setInterval> | null>(null);

  const resetState = useCallback(() => {
    if (progressIntervalRef.current) {
      clearInterval(progressIntervalRef.current);
      progressIntervalRef.current = null;
    }
    setLoadingState('idle');
    setErrorMessage('');
    setSuccessMessage('');
    setPreviewData(null);
    setUploadProgress(0);
  }, []);

  const validateFile = useCallback((file: File): string | null => {
    if (!file.name.toLowerCase().endsWith('.csv')) return 'Please select a valid CSV file';
    if (file.size > maxFileSize) return `File size too large (max ${Math.round(maxFileSize / 1024 / 1024)}MB)`;
    if (file.size === 0) return 'CSV file appears to be empty';
    return null;
  }, [maxFileSize]);

  const parseCSV = useCallback((file: File) => {
    setLoadingState('loading');
    setErrorMessage('');
    setSuccessMessage('');

    progressIntervalRef.current = setInterval(() => {
      setUploadProgress((prev) => Math.min(prev + 10, 90));
    }, 100);

    Papa.parse(file, {
      complete: (result) => {
        if (progressIntervalRef.current) {
          clearInterval(progressIntervalRef.current);
          progressIntervalRef.current = null;
        }
        setUploadProgress(100);

        try {
          // Enhanced error handling
          if (result.errors.length > 0) {
            console.warn('[CSV Upload] Papa Parse warnings:', result.errors);
            // Only fail on critical errors, not warnings
            const criticalErrors = result.errors.filter(error => error.type === 'Delimiter' || error.type === 'Quotes');
            if (criticalErrors.length > 0) {
              const errorMsg = `CSV format error: ${criticalErrors[0].message}`;
              setErrorMessage(errorMsg);
              setLoadingState('error');
              onError(errorMsg);
              return;
            }
          }

          if (!result.data || result.data.length === 0) {
            const errorMsg = 'CSV appears to be empty or corrupted';
            setErrorMessage(errorMsg);
            setLoadingState('error');
            onError(errorMsg);
            return;
          }

          // Get headers from first row
          const rawHeaders = result.data[0] as string[];
          if (!rawHeaders || rawHeaders.length === 0) {
            const errorMsg = 'CSV headers not found - please check file format';
            setErrorMessage(errorMsg);
            setLoadingState('error');
            onError(errorMsg);
            return;
          }

          // Clean up headers (trim whitespace)
          const headers = rawHeaders.map(h => (h || '').toString().trim()).filter(h => h !== '');
          
          if (headers.length === 0) {
            const errorMsg = 'No valid column headers found in CSV';
            setErrorMessage(errorMsg);
            setLoadingState('error');
            onError(errorMsg);
            return;
          }

          // Process data rows
          const rawRows = result.data.slice(1);
          const rows = rawRows.map((row: any) => {
            const obj: Record<string, string> = {};
            headers.forEach((header, index) => {
              const value = row[index];
              obj[header] = value !== null && value !== undefined ? value.toString().trim() : '';
            });
            return cleanRowData(obj); // Apply numeric cleaning
          }).filter((row: Record<string, string>) => {
            // Filter out completely empty rows
            return Object.values(row).some((val) => val !== '');
          });

          if (rows.length === 0) {
            const errorMsg = 'No data rows found in CSV file';
            setErrorMessage(errorMsg);
            setLoadingState('error');
            onError(errorMsg);
            return;
          }

          console.log('[CSV Upload] Successfully parsed:', {
            headers: headers.length,
            rows: rows.length,
            sampleRow: rows[0]
          });

          // Apply sanitization
          const sanitized = sanitizeCSVData(headers, rows);
          const parsedData: ParsedCSVData = {
            headers: sanitized.headers,
            rows: sanitized.rows,
            rawData: '',
            fileName: file.name,
            rowCount: sanitized.rows.length,
            fileSize: file.size,
            lastModified: file.lastModified,
          };

          setPreviewData(parsedData);
          setLoadingState('success');
          setSuccessMessage(`Successfully loaded ${sanitized.rows.length} rows from ${file.name}`);
          onDataLoaded(parsedData);
          
        } catch (processingError) {
          console.error('[CSV Upload] Processing error:', processingError);
          const errorMsg = `Failed to process CSV data: ${processingError instanceof Error ? processingError.message : 'Unknown error'}`;
          setErrorMessage(errorMsg);
          setLoadingState('error');
          onError(errorMsg);
        }
<<<<<<< HEAD

        const headers = result.data[0] as string[];
        const rows = result.data.slice(1).map((row: any) => {
          const obj: Record<string, string> = {};
          headers.forEach((header, index) => {
            obj[header] = normalizeCellValue(row[index]);
          });
          return obj;
        }).filter((row: Record<string, string>) => Object.values(row).some((val) => val !== ''));

        const sanitized = sanitizeCSVData(headers, rows);
        const parsedData: ParsedCSVData = {
          headers: sanitized.headers,
          rows: sanitized.rows,
          rawData: '',
          fileName: file.name,
          rowCount: sanitized.rows.length,
          fileSize: file.size,
          lastModified: file.lastModified,
        };

        setPreviewData(parsedData);
        setLoadingState('success');
        setSuccessMessage(`Successfully loaded ${rows.length} rows from ${file.name}`);
        onDataLoaded(parsedData);
=======
>>>>>>> 1768fc34
      },
      error: (error) => {
        if (progressIntervalRef.current) {
          clearInterval(progressIntervalRef.current);
          progressIntervalRef.current = null;
        }
        console.error('[CSV Upload] Papa Parse error:', error);
        const errorMsg = `CSV parsing failed: ${error.message || 'Unknown parsing error'}`;
        setErrorMessage(errorMsg);
        setLoadingState('error');
        onError(errorMsg);
      },
      header: false,
      skipEmptyLines: true,
      encoding: 'UTF-8',
      worker: false, // Changed to false for better error handling
      transformHeader: (header: string) => header.trim(), // Clean headers
      transform: (value: string) => value.trim(), // Clean values
    });
  }, [onDataLoaded, onError]);

  const handleFileSelect = useCallback((file: File) => {
    const validationError = validateFile(file);
    if (validationError) {
      setErrorMessage(validationError);
      setLoadingState('error');
      onError(validationError);
      return;
    }
    parseCSV(file);
  }, [parseCSV, validateFile, onError]);

  useEffect(() => () => {
    if (progressIntervalRef.current) {
      clearInterval(progressIntervalRef.current);
      progressIntervalRef.current = null;
    }
  }, []);

  return {
    loadingState,
    errorMessage,
    successMessage,
    previewData,
    uploadProgress,
    handleFileSelect,
    resetState
  };
}<|MERGE_RESOLUTION|>--- conflicted
+++ resolved
@@ -5,31 +5,6 @@
 import Papa from 'papaparse';
 import { sanitizeCSVData } from '@utils/phi';
 import type { ParsedCSVData } from '@/app/components/loaders/CSVLoader';
-
-const THOUSANDS_VALUE_PATTERN = /^-?\$?\d{1,3}(?:,\d{3})*(?:\.\d+)?$/;
-
-const normalizeCellValue = (value: unknown): string => {
-  if (value == null) return '';
-
-  const stringValue = typeof value === 'string' ? value.trim() : String(value);
-  if (stringValue === '') return '';
-
-  if (stringValue.includes(',')) {
-    const collapsed = stringValue.replace(/\s+/g, '');
-    if (THOUSANDS_VALUE_PATTERN.test(collapsed)) {
-      const hasNegative = collapsed.startsWith('-');
-      let remainder = hasNegative ? collapsed.slice(1) : collapsed;
-      const hasCurrency = remainder.startsWith('$');
-      remainder = hasCurrency ? remainder.slice(1) : remainder;
-      const sanitized = remainder.replace(/,/g, '');
-      const sign = hasNegative ? '-' : '';
-      const prefix = hasCurrency ? '$' : '';
-      return `${sign}${prefix}${sanitized}`;
-    }
-  }
-
-  return stringValue;
-};
 
 export type LoadingState = 'idle' | 'loading' | 'success' | 'error';
 
@@ -228,34 +203,6 @@
           setLoadingState('error');
           onError(errorMsg);
         }
-<<<<<<< HEAD
-
-        const headers = result.data[0] as string[];
-        const rows = result.data.slice(1).map((row: any) => {
-          const obj: Record<string, string> = {};
-          headers.forEach((header, index) => {
-            obj[header] = normalizeCellValue(row[index]);
-          });
-          return obj;
-        }).filter((row: Record<string, string>) => Object.values(row).some((val) => val !== ''));
-
-        const sanitized = sanitizeCSVData(headers, rows);
-        const parsedData: ParsedCSVData = {
-          headers: sanitized.headers,
-          rows: sanitized.rows,
-          rawData: '',
-          fileName: file.name,
-          rowCount: sanitized.rows.length,
-          fileSize: file.size,
-          lastModified: file.lastModified,
-        };
-
-        setPreviewData(parsedData);
-        setLoadingState('success');
-        setSuccessMessage(`Successfully loaded ${rows.length} rows from ${file.name}`);
-        onDataLoaded(parsedData);
-=======
->>>>>>> 1768fc34
       },
       error: (error) => {
         if (progressIntervalRef.current) {
